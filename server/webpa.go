--- conflicted
+++ resolved
@@ -119,7 +119,6 @@
 	WriteTimeout      time.Duration
 }
 
-<<<<<<< HEAD
 func (b *Basic) maxConnections() int {
 	if b != nil && b.MaxConnections > 0 {
 		return b.MaxConnections
@@ -127,10 +126,10 @@
 
 	// no max connections set
 	return 0
-=======
+}
+
 func (b *Basic) SetPeerVerifyCallback( verifyPtr PeerVerifyCallback) {
 	b.PeerVerifyFunc = verifyPtr
->>>>>>> 4fa3b63c
 }
 
 func (b *Basic) maxHeaderBytes() int {
