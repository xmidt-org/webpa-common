package drain

import (
	"encoding/json"
	"io"
	"net/http"
	"time"

<<<<<<< HEAD
	"github.com/go-kit/log/level"

=======
>>>>>>> abf2caba
	"github.com/gorilla/schema"
	"github.com/xmidt-org/sallust"
	"github.com/xmidt-org/webpa-common/v2/device/devicegate"
<<<<<<< HEAD

	// nolint:staticcheck
	"github.com/xmidt-org/webpa-common/v2/logging"
=======
>>>>>>> abf2caba
	"github.com/xmidt-org/webpa-common/v2/xhttp"
	"github.com/xmidt-org/webpa-common/v2/xhttp/converter"
	"go.uber.org/zap"
)

type Start struct {
	Drainer Interface
}

func (s *Start) ServeHTTP(response http.ResponseWriter, request *http.Request) {
	logger := sallust.Get(request.Context())
	if err := request.ParseForm(); err != nil {
		logger.Error("unable to parse form", zap.Error(err))
		xhttp.WriteError(response, http.StatusBadRequest, err)
		return
	}

	var (
		decoder = schema.NewDecoder()
		input   Job
		reqBody devicegate.FilterRequest
	)

	decoder.RegisterConverter(time.Duration(0), converter.Duration)
	if err := decoder.Decode(&input, request.Form); err != nil {
		logger.Error("unable to decode request", zap.Error(err))
		xhttp.WriteError(response, http.StatusBadRequest, err)
		return
	}

<<<<<<< HEAD
	msgBytes, e := io.ReadAll(request.Body)
=======
	msgBytes, err := ioutil.ReadAll(request.Body)
>>>>>>> abf2caba
	defer request.Body.Close()

	if err != nil {
		logger.Error("unable to read request body", zap.Error(err))
		xhttp.WriteError(response, http.StatusBadRequest, err)
		return
	}

	if len(msgBytes) > 0 {
		if err := json.Unmarshal(msgBytes, &reqBody); err != nil {
			logger.Error("unable to unmarshal request body", zap.Error(err))
			xhttp.WriteError(response, http.StatusBadRequest, err)
			return
		}

		if len(reqBody.Key) > 0 && len(reqBody.Values) > 0 {
			fg := devicegate.FilterGate{FilterStore: make(devicegate.FilterStore)}
			fg.SetFilter(reqBody.Key, reqBody.Values)

			input.DrainFilter = &drainFilter{
				filter:        &fg,
				filterRequest: reqBody,
			}
		}
	}

	_, output, err := s.Drainer.Start(input)
	if err != nil {
		logger.Error("unable to start drain job", zap.Error(err))
		xhttp.WriteError(response, http.StatusConflict, err)
		return
	}

	if message, err := json.Marshal(output.ToMap()); err != nil {
		logger.Error("unable to marshal response", zap.Error(err))
	} else {
		response.Header().Set("Content-Type", "application/json")
		response.Write(message)
	}
}<|MERGE_RESOLUTION|>--- conflicted
+++ resolved
@@ -2,24 +2,13 @@
 
 import (
 	"encoding/json"
-	"io"
+	"io/ioutil"
 	"net/http"
 	"time"
 
-<<<<<<< HEAD
-	"github.com/go-kit/log/level"
-
-=======
->>>>>>> abf2caba
 	"github.com/gorilla/schema"
 	"github.com/xmidt-org/sallust"
 	"github.com/xmidt-org/webpa-common/v2/device/devicegate"
-<<<<<<< HEAD
-
-	// nolint:staticcheck
-	"github.com/xmidt-org/webpa-common/v2/logging"
-=======
->>>>>>> abf2caba
 	"github.com/xmidt-org/webpa-common/v2/xhttp"
 	"github.com/xmidt-org/webpa-common/v2/xhttp/converter"
 	"go.uber.org/zap"
@@ -50,11 +39,7 @@
 		return
 	}
 
-<<<<<<< HEAD
-	msgBytes, e := io.ReadAll(request.Body)
-=======
 	msgBytes, err := ioutil.ReadAll(request.Body)
->>>>>>> abf2caba
 	defer request.Body.Close()
 
 	if err != nil {
