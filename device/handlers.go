package device

import (
	"bytes"
	"fmt"
	"net/http"
	"sync"
	"time"

<<<<<<< HEAD
	"github.com/go-kit/log"
	"github.com/go-kit/log/level"

	"github.com/gorilla/mux"
	// nolint:staticcheck
	"github.com/xmidt-org/webpa-common/v2/logging"
=======
	"github.com/gorilla/mux"
	"github.com/xmidt-org/sallust"
>>>>>>> abf2caba
	"github.com/xmidt-org/webpa-common/v2/xhttp"
	"github.com/xmidt-org/wrp-go/v3"
	"go.uber.org/zap"
)

const (
	DefaultMessageTimeout time.Duration = 2 * time.Minute
	DefaultListRefresh    time.Duration = 10 * time.Second
)

// IDFromRequest is a strategy type for extracting the device identifier from an HTTP request
type IDFromRequest func(*http.Request) (ID, error)

// UseID is a collection of Alice-style constructors that all insert the device ID
// into the delegate's request Context using various strategies.
var UseID = struct {
	// F is a configurable constructor that allows an arbitrary IDFromRequest strategy
	F func(IDFromRequest) func(http.Handler) http.Handler

	// FromHeader uses the device name header to extract the device identifier.
	// This constructor isn't configurable, and is used as-is: device.UseID.FromHeader.
	FromHeader func(http.Handler) http.Handler

	// FromPath is a configurable constructor that extracts the device identifier
	// from the URI path using the supplied variable name.  This constructor is
	// configurable: device.UseID.FromPath("deviceId").
	FromPath func(string) func(http.Handler) http.Handler
}{
	F: useID,

	FromHeader: useID(
		func(request *http.Request) (ID, error) {
			deviceName := request.Header.Get(DeviceNameHeader)
			if len(deviceName) == 0 {
				return invalidID, ErrorMissingDeviceNameHeader
			}

			return ParseID(deviceName)
		},
	),

	FromPath: func(variableName string) func(http.Handler) http.Handler {
		return useID(
			func(request *http.Request) (ID, error) {
				vars := mux.Vars(request)
				if vars == nil {
					return invalidID, ErrorMissingPathVars
				}

				deviceName := vars[variableName]
				if len(deviceName) == 0 {
					return invalidID, ErrorMissingDeviceNameVar
				}

				return ParseID(deviceName)
			},
		)
	},
}

// useID is the general purpose creator for an Alice-style constructor that passes the ID
// to the delegate via the request Context.  This internal function is exported via UseID.F.
func useID(f IDFromRequest) func(http.Handler) http.Handler {
	return func(delegate http.Handler) http.Handler {
		return http.HandlerFunc(func(response http.ResponseWriter, request *http.Request) {
			id, err := f(request)
			if err != nil {
				xhttp.WriteErrorf(
					response,
					http.StatusBadRequest,
					"failed to extract device ID: %s",
					err,
				)

				return
			}

			ctx := WithID(request.Context(), id)
			delegate.ServeHTTP(response, request.WithContext(ctx))
		})
	}
}

// MessageHandler is a configurable http.Handler which handles inbound WRP traffic
// to be sent to devices.
type MessageHandler struct {
	// Logger is the sink for logging output.  If not set, logging will be sent to a NOP logger
	Logger *zap.Logger

	// Router is the device message Router to use.  This field is required.
	Router Router
}

func (mh *MessageHandler) logger() *zap.Logger {
	if mh.Logger != nil {
		return mh.Logger
	}

	return sallust.Default()
}

// decodeRequest transforms an HTTP request into a device request.
func (mh *MessageHandler) decodeRequest(httpRequest *http.Request) (deviceRequest *Request, err error) {
	format, err := wrp.FormatFromContentType(httpRequest.Header.Get("Content-Type"), wrp.Msgpack)
	if err != nil {
		return nil, err
	}

	deviceRequest, err = DecodeRequest(httpRequest.Body, format)
	if err == nil {
		deviceRequest = deviceRequest.WithContext(httpRequest.Context())
	}

	return
}

func (mh *MessageHandler) ServeHTTP(httpResponse http.ResponseWriter, httpRequest *http.Request) {
	deviceRequest, err := mh.decodeRequest(httpRequest)
	if err != nil {
		mh.logger().Error("Unable to decode request", zap.Error(err))
		xhttp.WriteErrorf(
			httpResponse,
			http.StatusBadRequest,
			"Unable to decode request: %s",
			err,
		)

		return
	}

	responseFormat, err := wrp.FormatFromContentType(httpRequest.Header.Get("Accept"), deviceRequest.Format)
	if err != nil {
		mh.logger().Error("Unable to determine response WRP format", zap.Error(err))
		xhttp.WriteErrorf(
			httpResponse,
			http.StatusBadRequest,
			"Unable to determine response WRP format: %s",
			err,
		)

		return
	}

	// deviceRequest carries the context through the routing infrastructure
	if deviceResponse, err := mh.Router.Route(deviceRequest); err != nil {
		code := http.StatusGatewayTimeout
		// nolint:errorlint
		switch err {
		case ErrorInvalidDeviceName:
			code = http.StatusBadRequest
		case ErrorDeviceNotFound:
			code = http.StatusNotFound
		case ErrorNonUniqueID:
			code = http.StatusBadRequest
		case ErrorInvalidTransactionKey:
			code = http.StatusBadRequest
		case ErrorTransactionAlreadyRegistered:
			code = http.StatusBadRequest
		}

		mh.logger().Error("Could not process device request", zap.Error(err), zap.Int("code", code))
		httpResponse.Header().Set("X-Xmidt-Message-Error", err.Error())
		xhttp.WriteErrorf(
			httpResponse,
			code,
			"Could not process device request: %s",
			err,
		)
	} else if deviceResponse != nil {
		if err := EncodeResponse(httpResponse, deviceResponse, responseFormat); err != nil {
			mh.logger().Error("Error while writing transaction response", zap.Error(err))
		}
	}

	// if deviceReponse == nil, that just means the request was not something that represented
	// the start of a transaction.  For example, events do not carry a transaction key because
	// they do not expect responses.
}

// ConnectHandler is used to initiate a concurrent connection between a Talaria and a device by upgrading a http connection to a websocket
type ConnectHandler struct {
	Logger         *zap.Logger
	Connector      Connector
	ResponseHeader http.Header
}

func (ch *ConnectHandler) logger() *zap.Logger {
	if ch.Logger != nil {
		return ch.Logger
	}

	return sallust.Default()
}

func (ch *ConnectHandler) ServeHTTP(response http.ResponseWriter, request *http.Request) {
	if device, err := ch.Connector.Connect(response, request, ch.ResponseHeader); err != nil {
		ch.logger().Error("Failed to connect device", zap.Error(err))
	} else {
		ch.logger().Debug("Connected device", zap.String("id", string(device.ID())))
	}
}

// ListHandler is an HTTP handler which can take updated JSON device lists.
type ListHandler struct {
	Logger   *zap.Logger
	Registry Registry
	Refresh  time.Duration

	lock        sync.RWMutex
	cacheExpiry time.Time
	cache       bytes.Buffer
	cacheBytes  []byte

	now func() time.Time
}

func (lh *ListHandler) refresh() time.Duration {
	if lh.Refresh < 1 {
		return DefaultListRefresh
	}

	return lh.Refresh
}

func (lh *ListHandler) _now() time.Time {
	if lh.now != nil {
		return lh.now()
	}

	return time.Now()
}

// tryCache returns the currently cache JSON bytes along with a flag indicating expiry.
// This method returns true if the cached JSON bytes have expired, false otherwise.
func (lh *ListHandler) tryCache() ([]byte, bool) {
	defer lh.lock.RUnlock()
	lh.lock.RLock()

	return lh.cacheBytes, lh.cacheExpiry.Before(lh._now())
}

func (lh *ListHandler) updateCache() []byte {
	defer lh.lock.Unlock()
	lh.lock.Lock()

	if lh.cacheExpiry.Before(lh._now()) {
		lh.cache.Reset()
		lh.cache.WriteString(`{"devices":[`)

		needsSeparator := false
		lh.Registry.VisitAll(func(d Interface) bool {
			if needsSeparator {
				lh.cache.WriteString(`,`)
			}

			if data, err := d.MarshalJSON(); err != nil {
				lh.cache.WriteString(
					fmt.Sprintf(`{"id": "%s", "error": "%s"}`, d.ID(), err),
				)
			} else {
				lh.cache.Write(data)
			}

			needsSeparator = true
			return true
		})

		lh.cache.WriteString(`]}`)
		lh.cacheBytes = lh.cache.Bytes()
		lh.cacheExpiry = lh._now().Add(lh.refresh())
	}

	return lh.cacheBytes
}

func (lh *ListHandler) ServeHTTP(response http.ResponseWriter, request *http.Request) {
	lh.Logger.Debug("ServeHTTP", zap.String("handler", "ListHandler"))
	response.Header().Set("Content-Type", "application/json")

	if cacheBytes, expired := lh.tryCache(); expired {
		response.Write(lh.updateCache())
	} else {
		response.Write(cacheBytes)
	}
}

// StatHandler is an http.Handler that returns device statistics.  The device name is specified
// as a gorilla path variable.
type StatHandler struct {
	Logger   *zap.Logger
	Registry Registry
	Variable string
}

func (sh *StatHandler) ServeHTTP(response http.ResponseWriter, request *http.Request) {
	sh.Logger.Debug("ServeHTTP", zap.String("handler", "StatHandler"))
	vars := mux.Vars(request)
	if len(vars) == 0 {
		sh.Logger.Error("no path variables present for request")
		response.WriteHeader(http.StatusInternalServerError)
		return
	}

	name, ok := vars[sh.Variable]
	if !ok {
		sh.Logger.Error("missing path variable", zap.String("variable", sh.Variable))
		response.WriteHeader(http.StatusInternalServerError)
		return
	}

	id, err := ParseID(name)
	if err != nil {
		sh.Logger.Error("unable to parse identifier", zap.Error(err), zap.String("deviceName", name))
		response.WriteHeader(http.StatusBadRequest)
		return
	}

	d, ok := sh.Registry.Get(id)
	if !ok {
		response.WriteHeader(http.StatusNotFound)
		return
	}

	data, err := d.MarshalJSON()
	if err != nil {
		sh.Logger.Error("unable to marshal device as JSON", zap.Error(err), zap.String("deviceName", name))
		response.WriteHeader(http.StatusInternalServerError)
		return
	}

	response.Header().Set("Content-Type", "application/json")
	response.Write(data)
}<|MERGE_RESOLUTION|>--- conflicted
+++ resolved
@@ -7,17 +7,8 @@
 	"sync"
 	"time"
 
-<<<<<<< HEAD
-	"github.com/go-kit/log"
-	"github.com/go-kit/log/level"
-
-	"github.com/gorilla/mux"
-	// nolint:staticcheck
-	"github.com/xmidt-org/webpa-common/v2/logging"
-=======
 	"github.com/gorilla/mux"
 	"github.com/xmidt-org/sallust"
->>>>>>> abf2caba
 	"github.com/xmidt-org/webpa-common/v2/xhttp"
 	"github.com/xmidt-org/wrp-go/v3"
 	"go.uber.org/zap"
@@ -164,7 +155,6 @@
 	// deviceRequest carries the context through the routing infrastructure
 	if deviceResponse, err := mh.Router.Route(deviceRequest); err != nil {
 		code := http.StatusGatewayTimeout
-		// nolint:errorlint
 		switch err {
 		case ErrorInvalidDeviceName:
 			code = http.StatusBadRequest
