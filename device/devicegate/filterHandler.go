package devicegate

import (
	"context"
	"encoding/json"
	"errors"
	"fmt"
	"io"
	"net/http"

<<<<<<< HEAD
	"github.com/go-kit/log"
	"github.com/go-kit/log/level"

	// nolint:staticcheck
	"github.com/xmidt-org/webpa-common/v2/logging"
=======
	"github.com/xmidt-org/sallust"
>>>>>>> abf2caba
	"github.com/xmidt-org/webpa-common/v2/xhttp"
	"go.uber.org/zap"
)

// ContextKey is a custom type for setting keys in a request's context
type ContextKey string

const gateKey ContextKey = "gate"

// FilterHandler is an http.Handler that can get, add, and delete filters from a devicegate Interface
type FilterHandler struct {
	Gate Interface
}

// GateLogger is used to log extra details about the gate
type GateLogger struct {
	Logger *zap.Logger
}

// GetFilters is a handler function that gets all of the filters set on a gate
func (fh *FilterHandler) GetFilters(response http.ResponseWriter, request *http.Request) {
	response.Header().Set("Content-Type", "application/json")
	JSON, _ := json.Marshal(fh.Gate)
	fmt.Fprintf(response, `%s`, JSON)
}

// UpdateFilters is a handler function that updates the filters stored in a gate
func (fh *FilterHandler) UpdateFilters(response http.ResponseWriter, request *http.Request) {
	logger := sallust.Get(request.Context())

	message, err := validateRequestBody(request)

	if err != nil {
		logger.Error("error with request body", zap.Error(err))
		xhttp.WriteError(response, http.StatusBadRequest, err)
		return
	}

	if allow, err := checkRequestDetails(message, fh.Gate, true); !allow {
		logger.Error(err.Error(), zap.Error(err))
		xhttp.WriteError(response, http.StatusBadRequest, err)
		return
	}

	if _, created := fh.Gate.SetFilter(message.Key, message.Values); created {
		response.WriteHeader(http.StatusCreated)
	} else {
		response.WriteHeader(http.StatusOK)
	}

	newCtx := context.WithValue(request.Context(), gateKey, fh.Gate)
	*request = *request.WithContext(newCtx)
}

// DeleteFilter is a handler function used to delete a particular filter stored in the gate
func (fh *FilterHandler) DeleteFilter(response http.ResponseWriter, request *http.Request) {
	logger := sallust.Get(request.Context())

	message, err := validateRequestBody(request)

	if err != nil {
		logger.Error("error with request body", zap.Error(err))
		xhttp.WriteError(response, http.StatusBadRequest, err)
		return
	}

	if allow, err := checkRequestDetails(message, fh.Gate, false); !allow {
		logger.Error(err.Error(), zap.Error(err))
		xhttp.WriteError(response, http.StatusBadRequest, err)
		return
	}

	fh.Gate.DeleteFilter(message.Key)
	response.WriteHeader(http.StatusOK)

	newCtx := context.WithValue(request.Context(), gateKey, fh.Gate)
	*request = *request.WithContext(newCtx)
}

// LogFilters is a decorator that logs the updated filters list and writes the updated list in the response body
func (gl GateLogger) LogFilters(next http.Handler) http.Handler {
	return http.HandlerFunc(func(response http.ResponseWriter, request *http.Request) {
		next.ServeHTTP(response, request)

		if gate, ok := request.Context().Value(gateKey).(Interface); ok {
			if filtersJSON, err := json.Marshal(gate); err == nil {
				response.Header().Set("Content-Type", "application/json")
				fmt.Fprintf(response, `%s`, filtersJSON)
				gl.Logger.Info("gate filters updated", zap.String("filters", string(filtersJSON)))
			} else {
				gl.Logger.Error("error with unmarshalling gate", zap.Error(err))
			}
		} else {
			gl.Logger.Info("gate not found in request context")
		}

	})

}

// check that a message body is can be read and unmarshalled
func validateRequestBody(request *http.Request) (FilterRequest, error) {
	var message FilterRequest
	msgBytes, err := io.ReadAll(request.Body)
	request.Body.Close()

	if err != nil {
		return message, err
	}

	if e := json.Unmarshal(msgBytes, &message); e != nil {
		return message, e
	}

	return message, nil

}

// validate content of request body
func checkRequestDetails(f FilterRequest, gate Interface, checkFilterValues bool) (bool, error) {
	if len(f.Key) == 0 {
		return false, errors.New("missing filter key")
	}

	if checkFilterValues {
		if len(f.Values) == 0 {
			return false, errors.New("missing filter values")
		}

		if allowedFilters, allowedFiltersFound := gate.GetAllowedFilters(); allowedFiltersFound {
			if !allowedFilters.Has(f.Key) {
				allowedFiltersJSON, _ := json.Marshal(allowedFilters)
				return false, fmt.Errorf("filter key %s is not allowed. Allowed filters: %s", f.Key, allowedFiltersJSON)
			}
		}
	}

	return true, nil
}<|MERGE_RESOLUTION|>--- conflicted
+++ resolved
@@ -5,18 +5,10 @@
 	"encoding/json"
 	"errors"
 	"fmt"
-	"io"
+	"io/ioutil"
 	"net/http"
 
-<<<<<<< HEAD
-	"github.com/go-kit/log"
-	"github.com/go-kit/log/level"
-
-	// nolint:staticcheck
-	"github.com/xmidt-org/webpa-common/v2/logging"
-=======
 	"github.com/xmidt-org/sallust"
->>>>>>> abf2caba
 	"github.com/xmidt-org/webpa-common/v2/xhttp"
 	"go.uber.org/zap"
 )
@@ -120,7 +112,7 @@
 // check that a message body is can be read and unmarshalled
 func validateRequestBody(request *http.Request) (FilterRequest, error) {
 	var message FilterRequest
-	msgBytes, err := io.ReadAll(request.Body)
+	msgBytes, err := ioutil.ReadAll(request.Body)
 	request.Body.Close()
 
 	if err != nil {
