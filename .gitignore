<<<<<<< HEAD
*.swp
=======
*.swp
*.out
>>>>>>> 9106b674
<|MERGE_RESOLUTION|>--- conflicted
+++ resolved
@@ -1,6 +1,2 @@
-<<<<<<< HEAD
 *.swp
-=======
-*.swp
-*.out
->>>>>>> 9106b674
+*.out