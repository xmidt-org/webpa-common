package zk

import (
<<<<<<< HEAD
	"github.com/go-kit/kit/sd"
	gokitzk "github.com/go-kit/kit/sd/zk"
	"github.com/xmidt-org/sallust"
	"github.com/xmidt-org/sallust/sallustkit"
=======
	"os"

	"github.com/go-kit/log"
	"github.com/go-kit/log/level"

	"github.com/go-kit/kit/sd"
	gokitzk "github.com/go-kit/kit/sd/zk"
>>>>>>> 34fef03f
	"github.com/xmidt-org/webpa-common/v2/service"
	"go.uber.org/zap"
)

func newService(r Registration) (string, gokitzk.Service) {
	url := service.FormatInstance(
		r.scheme(),
		r.address(),
		r.port(),
	)

	return url, gokitzk.Service{
		Path: r.path(),
		Name: r.name(),
		Data: []byte(url),
	}
}

// clientFactory is the factory function used to create a go-kit zookeeper Client.
// Tests can change this for mocked behavior.
var clientFactory = gokitzk.NewClient

func newClient(l *zap.Logger, zo Options) (gokitzk.Client, error) {
	client := zo.client()
	return clientFactory(
		client.servers(),
		sallustkit.Logger{Zap: l},
		gokitzk.ConnectTimeout(client.connectTimeout()),
		gokitzk.SessionTimeout(client.sessionTimeout()),
	)
}

func newInstancer(l *zap.Logger, c gokitzk.Client, path string) (i sd.Instancer, err error) {
	i, err = gokitzk.NewInstancer(c, path, sallustkit.Logger{Zap: l})
	if err == nil {
		i = service.NewContextualInstancer(i, map[string]interface{}{"path": path})
	}

	return
}

func newInstancers(l *zap.Logger, c gokitzk.Client, zo Options) (i service.Instancers, err error) {
	for _, path := range zo.watches() {
		if i.Has(path) {
<<<<<<< HEAD
			l.Warn("skipping duplicate watch", zap.String("path", path))
=======
			l.Log(level.Key(), level.WarnValue(), "msg", "skipping duplicate watch", "path", path)
>>>>>>> 34fef03f
			continue
		}

		var instancer sd.Instancer
		instancer, err = newInstancer(l, c, path)
		if err != nil {
			// ensure the previously create instancers are stopped
			i.Stop()
			return
		}

		i.Set(path, instancer)
	}

	return
}

func newRegistrars(base *zap.Logger, c gokitzk.Client, zo Options) (r service.Registrars) {
	for _, registration := range zo.registrations() {
		instance, s := newService(registration)
		if r.Has(instance) {
<<<<<<< HEAD
			base.Warn("skipping duplicate registration", zap.String("instance", instance))
=======
			base.Log(level.Key(), level.WarnValue(), "msg", "skipping duplicate registration", "instance", instance)
>>>>>>> 34fef03f
			continue
		}

		r.Add(instance, gokitzk.NewRegistrar(c, s, sallustkit.Logger{Zap: base.With(zap.String("instance", instance))}))
	}

	return
}

// NewEnvironment constructs a Zookeeper-based service.Environment using both a zookeeper Options (typically unmarshaled
// from configuration) and an optional extra set of environment options.
func NewEnvironment(l *zap.Logger, zo Options, eo ...service.Option) (service.Environment, error) {
	if l == nil {
<<<<<<< HEAD
		l = sallust.Default()
=======
		l = log.NewJSONLogger(log.NewSyncWriter(os.Stdout))
>>>>>>> 34fef03f
	}

	if len(zo.Watches) == 0 && len(zo.Registrations) == 0 {
		return nil, service.ErrIncomplete
	}

	c, err := newClient(l, zo)
	if err != nil {
		return nil, err
	}

	i, err := newInstancers(l, c, zo)
	if err != nil {
		c.Stop()
		return nil, err
	}

	return service.NewEnvironment(
		append(
			eo,
			service.WithRegistrars(newRegistrars(l, c, zo)),
			service.WithInstancers(i),
			service.WithCloser(func() error { c.Stop(); return nil }),
		)...,
	), nil
}<|MERGE_RESOLUTION|>--- conflicted
+++ resolved
@@ -1,12 +1,6 @@
 package zk
 
 import (
-<<<<<<< HEAD
-	"github.com/go-kit/kit/sd"
-	gokitzk "github.com/go-kit/kit/sd/zk"
-	"github.com/xmidt-org/sallust"
-	"github.com/xmidt-org/sallust/sallustkit"
-=======
 	"os"
 
 	"github.com/go-kit/log"
@@ -14,9 +8,7 @@
 
 	"github.com/go-kit/kit/sd"
 	gokitzk "github.com/go-kit/kit/sd/zk"
->>>>>>> 34fef03f
 	"github.com/xmidt-org/webpa-common/v2/service"
-	"go.uber.org/zap"
 )
 
 func newService(r Registration) (string, gokitzk.Service) {
@@ -37,18 +29,18 @@
 // Tests can change this for mocked behavior.
 var clientFactory = gokitzk.NewClient
 
-func newClient(l *zap.Logger, zo Options) (gokitzk.Client, error) {
+func newClient(l log.Logger, zo Options) (gokitzk.Client, error) {
 	client := zo.client()
 	return clientFactory(
 		client.servers(),
-		sallustkit.Logger{Zap: l},
+		l,
 		gokitzk.ConnectTimeout(client.connectTimeout()),
 		gokitzk.SessionTimeout(client.sessionTimeout()),
 	)
 }
 
-func newInstancer(l *zap.Logger, c gokitzk.Client, path string) (i sd.Instancer, err error) {
-	i, err = gokitzk.NewInstancer(c, path, sallustkit.Logger{Zap: l})
+func newInstancer(l log.Logger, c gokitzk.Client, path string) (i sd.Instancer, err error) {
+	i, err = gokitzk.NewInstancer(c, path, l)
 	if err == nil {
 		i = service.NewContextualInstancer(i, map[string]interface{}{"path": path})
 	}
@@ -56,14 +48,10 @@
 	return
 }
 
-func newInstancers(l *zap.Logger, c gokitzk.Client, zo Options) (i service.Instancers, err error) {
+func newInstancers(l log.Logger, c gokitzk.Client, zo Options) (i service.Instancers, err error) {
 	for _, path := range zo.watches() {
 		if i.Has(path) {
-<<<<<<< HEAD
-			l.Warn("skipping duplicate watch", zap.String("path", path))
-=======
 			l.Log(level.Key(), level.WarnValue(), "msg", "skipping duplicate watch", "path", path)
->>>>>>> 34fef03f
 			continue
 		}
 
@@ -81,19 +69,15 @@
 	return
 }
 
-func newRegistrars(base *zap.Logger, c gokitzk.Client, zo Options) (r service.Registrars) {
+func newRegistrars(base log.Logger, c gokitzk.Client, zo Options) (r service.Registrars) {
 	for _, registration := range zo.registrations() {
 		instance, s := newService(registration)
 		if r.Has(instance) {
-<<<<<<< HEAD
-			base.Warn("skipping duplicate registration", zap.String("instance", instance))
-=======
 			base.Log(level.Key(), level.WarnValue(), "msg", "skipping duplicate registration", "instance", instance)
->>>>>>> 34fef03f
 			continue
 		}
 
-		r.Add(instance, gokitzk.NewRegistrar(c, s, sallustkit.Logger{Zap: base.With(zap.String("instance", instance))}))
+		r.Add(instance, gokitzk.NewRegistrar(c, s, log.With(base, "instance", instance)))
 	}
 
 	return
@@ -101,13 +85,9 @@
 
 // NewEnvironment constructs a Zookeeper-based service.Environment using both a zookeeper Options (typically unmarshaled
 // from configuration) and an optional extra set of environment options.
-func NewEnvironment(l *zap.Logger, zo Options, eo ...service.Option) (service.Environment, error) {
+func NewEnvironment(l log.Logger, zo Options, eo ...service.Option) (service.Environment, error) {
 	if l == nil {
-<<<<<<< HEAD
-		l = sallust.Default()
-=======
 		l = log.NewJSONLogger(log.NewSyncWriter(os.Stdout))
->>>>>>> 34fef03f
 	}
 
 	if len(zo.Watches) == 0 && len(zo.Registrations) == 0 {
