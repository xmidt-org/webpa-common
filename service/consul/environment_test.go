--- conflicted
+++ resolved
@@ -9,10 +9,6 @@
 	"github.com/stretchr/testify/assert"
 	"github.com/stretchr/testify/mock"
 	"github.com/stretchr/testify/require"
-<<<<<<< HEAD
-	"github.com/xmidt-org/sallust"
-=======
->>>>>>> 34fef03f
 	"github.com/xmidt-org/webpa-common/v2/service"
 )
 
@@ -66,11 +62,7 @@
 		assert  = assert.New(t)
 		require = require.New(t)
 
-<<<<<<< HEAD
-		logger        = sallust.Default()
-=======
 		logger        = log.NewJSONLogger(log.NewSyncWriter(os.Stdout))
->>>>>>> 34fef03f
 		clientFactory = prepareMockClientFactory()
 		client        = new(mockClient)
 		ttlUpdater    = new(mockTTLUpdater)
