package xcontext

import (
	"context"
	"net/http"
	"net/http/httptest"
	"testing"

	"github.com/justinas/alice"
	"github.com/stretchr/testify/assert"
	"github.com/stretchr/testify/require"
<<<<<<< HEAD

	// nolint:staticcheck
	"github.com/xmidt-org/webpa-common/v2/logging"
=======
	"github.com/xmidt-org/sallust"
>>>>>>> abf2caba
)

func TestSetContext(t *testing.T) {
	assert := assert.New(t)

	server := httptest.NewServer(http.HandlerFunc(func(writer http.ResponseWriter, request *http.Request) {
		writer, _ = WithContext(writer, request, request.Context())

		assert.Panics(func() {
			SetContext(writer, nil)
		})

		// nolint:staticcheck
		writer = SetContext(writer, context.WithValue(writer.(ContextAware).Context(), "key", "value"))
		assert.Equal("value", writer.(ContextAware).Context().Value("key"))
		writer.WriteHeader(200)
		writer.Write([]byte("Hello World"))

	}))
	defer server.Close()

	// nolint:bodyclose
	r, err := http.NewRequest("GET", server.URL, nil)
	assert.NoError(err)
<<<<<<< HEAD
	r = r.WithContext(logging.WithLogger(r.Context(), logging.New(nil)))
	// nolint:bodyclose
=======
	r = r.WithContext(sallust.With(r.Context(), sallust.Default()))
>>>>>>> abf2caba
	response, err := (&http.Client{}).Do(r)
	assert.NoError(err)
	assert.NotNil(response)
}

func TestSingleHandler(t *testing.T) {
	assert := assert.New(t)
	require := require.New(t)

	server := httptest.NewServer(http.HandlerFunc(func(writer http.ResponseWriter, request *http.Request) {
		writer, request = WithContext(writer, request, request.Context())
		require.NotNil(writer)
		require.NotNil(request)

		writer.WriteHeader(200)
		writer.Write([]byte("Hello World"))

	}))
	defer server.Close()

	// nolint:bodyclose
	r, err := http.NewRequest("GET", server.URL, nil)
	assert.NoError(err)
<<<<<<< HEAD
	r = r.WithContext(logging.WithLogger(r.Context(), logging.New(nil)))
	// nolint:bodyclose
=======
	r = r.WithContext(sallust.With(r.Context(), sallust.Default()))
>>>>>>> abf2caba
	response, err := (&http.Client{}).Do(r)
	assert.NoError(err)
	assert.NotNil(response)
}

func TestChain(t *testing.T) {
	assert := assert.New(t)
	require := require.New(t)

	body := "Hello World"
	bodyKey := "body"

	handler := http.HandlerFunc(func(writer http.ResponseWriter, request *http.Request) {
		writer, request = WithContext(writer, request, request.Context())
		require.NotNil(writer)
		require.NotNil(request)

		writer.WriteHeader(200)
		writer.Write([]byte("Hello World"))

		if writer, ok := writer.(ContextAware); ok {
			// nolint:staticcheck
			writer.SetContext(context.WithValue(writer.Context(), bodyKey, body))
		} else {
			assert.Fail("Writer must be ContextAware")
		}
	})

	chain := alice.New(func(next http.Handler) http.Handler {
		return http.HandlerFunc(func(w http.ResponseWriter, r *http.Request) {
			ctx := Context(w, r)
			w, r = WithContext(w, r, ctx)
			next.ServeHTTP(w, r)
			if writer, ok := w.(ContextAware); ok {
				assert.Equal(body, writer.Context().Value(bodyKey))
			} else {
				assert.Fail("Writer must be ContextAware")
			}
		})
	})

	server := httptest.NewServer(chain.Then(handler))
	defer server.Close()

	// nolint:bodyclose
	r, err := http.NewRequest("GET", server.URL, nil)
	assert.NoError(err)
<<<<<<< HEAD
	r = r.WithContext(logging.WithLogger(r.Context(), logging.New(nil)))
	// nolint:bodyclose
=======
	r = r.WithContext(sallust.With(r.Context(), sallust.Default()))
>>>>>>> abf2caba
	response, err := (&http.Client{}).Do(r)
	assert.NoError(err)
	assert.NotNil(response)
}<|MERGE_RESOLUTION|>--- conflicted
+++ resolved
@@ -9,26 +9,18 @@
 	"github.com/justinas/alice"
 	"github.com/stretchr/testify/assert"
 	"github.com/stretchr/testify/require"
-<<<<<<< HEAD
-
-	// nolint:staticcheck
-	"github.com/xmidt-org/webpa-common/v2/logging"
-=======
 	"github.com/xmidt-org/sallust"
->>>>>>> abf2caba
 )
 
 func TestSetContext(t *testing.T) {
 	assert := assert.New(t)
 
 	server := httptest.NewServer(http.HandlerFunc(func(writer http.ResponseWriter, request *http.Request) {
-		writer, _ = WithContext(writer, request, request.Context())
+		writer, request = WithContext(writer, request, request.Context())
 
 		assert.Panics(func() {
 			SetContext(writer, nil)
 		})
-
-		// nolint:staticcheck
 		writer = SetContext(writer, context.WithValue(writer.(ContextAware).Context(), "key", "value"))
 		assert.Equal("value", writer.(ContextAware).Context().Value("key"))
 		writer.WriteHeader(200)
@@ -37,15 +29,9 @@
 	}))
 	defer server.Close()
 
-	// nolint:bodyclose
 	r, err := http.NewRequest("GET", server.URL, nil)
 	assert.NoError(err)
-<<<<<<< HEAD
-	r = r.WithContext(logging.WithLogger(r.Context(), logging.New(nil)))
-	// nolint:bodyclose
-=======
 	r = r.WithContext(sallust.With(r.Context(), sallust.Default()))
->>>>>>> abf2caba
 	response, err := (&http.Client{}).Do(r)
 	assert.NoError(err)
 	assert.NotNil(response)
@@ -66,15 +52,9 @@
 	}))
 	defer server.Close()
 
-	// nolint:bodyclose
 	r, err := http.NewRequest("GET", server.URL, nil)
 	assert.NoError(err)
-<<<<<<< HEAD
-	r = r.WithContext(logging.WithLogger(r.Context(), logging.New(nil)))
-	// nolint:bodyclose
-=======
 	r = r.WithContext(sallust.With(r.Context(), sallust.Default()))
->>>>>>> abf2caba
 	response, err := (&http.Client{}).Do(r)
 	assert.NoError(err)
 	assert.NotNil(response)
@@ -96,7 +76,6 @@
 		writer.Write([]byte("Hello World"))
 
 		if writer, ok := writer.(ContextAware); ok {
-			// nolint:staticcheck
 			writer.SetContext(context.WithValue(writer.Context(), bodyKey, body))
 		} else {
 			assert.Fail("Writer must be ContextAware")
@@ -119,15 +98,9 @@
 	server := httptest.NewServer(chain.Then(handler))
 	defer server.Close()
 
-	// nolint:bodyclose
 	r, err := http.NewRequest("GET", server.URL, nil)
 	assert.NoError(err)
-<<<<<<< HEAD
-	r = r.WithContext(logging.WithLogger(r.Context(), logging.New(nil)))
-	// nolint:bodyclose
-=======
 	r = r.WithContext(sallust.With(r.Context(), sallust.Default()))
->>>>>>> abf2caba
 	response, err := (&http.Client{}).Do(r)
 	assert.NoError(err)
 	assert.NotNil(response)
