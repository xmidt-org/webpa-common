--- conflicted
+++ resolved
@@ -22,6 +22,7 @@
 	"errors"
 	"fmt"
 	"io"
+	"io/ioutil"
 	"net"
 	"net/http"
 	"net/http/httptest"
@@ -32,13 +33,7 @@
 	"github.com/stretchr/testify/assert"
 	"github.com/stretchr/testify/mock"
 	"github.com/stretchr/testify/require"
-<<<<<<< HEAD
-
-	// nolint:staticcheck
-	"github.com/xmidt-org/webpa-common/v2/logging"
-=======
 	"github.com/xmidt-org/sallust"
->>>>>>> abf2caba
 )
 
 func testShouldRetry(t *testing.T, shouldRetry ShouldRetryFunc, candidate error, expected bool) {
@@ -68,12 +63,10 @@
 			return nil, nil
 		}
 
-		// nolint:bodyclose
 		retry = RetryTransactor(RetryOptions{Retries: 1}, transactor)
 	)
 
 	require.NotNil(retry)
-	// nolint:bodyclose
 	retry(httptest.NewRequest("GET", "/", nil))
 	assert.True(transactorCalled)
 }
@@ -89,13 +82,10 @@
 			return nil, nil
 		}
 
-		// nolint:bodyclose
 		retry = RetryTransactor(RetryOptions{}, transactor)
 	)
 
 	require.NotNil(retry)
-
-	// nolint:bodyclose
 	retry(httptest.NewRequest("GET", "/", nil))
 	assert.True(transactorCalled)
 }
@@ -107,8 +97,7 @@
 
 		transactorCount = 0
 		statusCheck     = 0
-		// nolint:bodyclose
-		transactor = func(*http.Request) (*http.Response, error) {
+		transactor      = func(*http.Request) (*http.Response, error) {
 			response := http.Response{
 				StatusCode: 429 + transactorCount,
 			}
@@ -116,7 +105,6 @@
 			return &response, nil
 		}
 
-		// nolint:bodyclose
 		retry = RetryTransactor(RetryOptions{
 			Retries: 5,
 			ShouldRetryStatus: func(status int) bool {
@@ -127,7 +115,6 @@
 	)
 
 	require.NotNil(retry)
-	// nolint:bodyclose
 	retry(httptest.NewRequest("GET", "/", nil))
 	assert.Equal(2, transactorCount)
 	assert.Equal(2, statusCheck)
@@ -144,14 +131,17 @@
 
 		transactorCount = 0
 		transactor      = func(actualRequest *http.Request) (*http.Response, error) {
-			urls[actualRequest.URL.Path]++
+			if _, ok := urls[actualRequest.URL.Path]; ok {
+				urls[actualRequest.URL.Path]++
+			} else {
+				urls[actualRequest.URL.Path] = 1
+			}
 			transactorCount++
 			assert.True(expectedRequest == actualRequest)
 			return nil, expectedError
 		}
 
 		slept = 0
-		// nolint:bodyclose
 		retry = RetryTransactor(
 			RetryOptions{
 				Logger:   sallust.Default(),
@@ -173,7 +163,6 @@
 	)
 
 	require.NotNil(retry)
-	// nolint:bodyclose
 	actualResponse, actualError := retry(expectedRequest)
 	assert.Nil(actualResponse)
 	assert.Equal(expectedError, actualError)
@@ -200,7 +189,6 @@
 			return expectedResponse, nil
 		}
 
-		// nolint:bodyclose
 		retry = RetryTransactor(
 			RetryOptions{
 				Logger:  sallust.Default(),
@@ -215,7 +203,6 @@
 	)
 
 	require.NotNil(retry)
-	// nolint:bodyclose
 	actualResponse, actualError := retry(expectedRequest)
 	assert.True(expectedResponse == actualResponse)
 	assert.NoError(actualError)
@@ -230,7 +217,6 @@
 		body          = new(mockReader)
 		expectedError = errors.New("expected")
 
-		// nolint:bodyclose
 		retry = RetryTransactor(
 			RetryOptions{
 				Logger:  sallust.Default(),
@@ -245,8 +231,7 @@
 
 	body.On("Read", mock.MatchedBy(func([]byte) bool { return true })).Return(0, expectedError).Once()
 	require.NotNil(retry)
-	// nolint:bodyclose
-	response, actualError := retry(&http.Request{Body: io.NopCloser(body)})
+	response, actualError := retry(&http.Request{Body: ioutil.NopCloser(body)})
 	assert.Nil(response)
 	assert.Equal(expectedError, actualError)
 
@@ -259,7 +244,6 @@
 		require       = require.New(t)
 		expectedError = errors.New("expected")
 
-		// nolint:bodyclose
 		retry = RetryTransactor(
 			RetryOptions{
 				Logger:  sallust.Default(),
@@ -279,7 +263,6 @@
 	}
 
 	require.NotNil(retry)
-	// nolint:bodyclose
 	response, actualError := retry(r)
 	assert.Nil(response)
 	assert.Equal(expectedError, actualError)
