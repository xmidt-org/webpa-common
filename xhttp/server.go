package xhttp

import (
	"net"
	"net/http"
	"time"

<<<<<<< HEAD
	"github.com/go-kit/log"
	"github.com/go-kit/log/level"

	// nolint:staticcheck
	"github.com/xmidt-org/webpa-common/v2/logging"
=======
	"github.com/xmidt-org/sallust"
	"github.com/xmidt-org/sallust/sallusthttp"
	"go.uber.org/zap"
>>>>>>> abf2caba
)

var (
	serverKey = "server"
)

// ServerKey returns the contextual logging key for the server name
func ServerKey() string {
	return serverKey
}

// StartOptions represents the subset of server options that have to do with how
// an HTTP server is started.
type StartOptions struct {
	// Logger is the go-kit Logger to use for server startup and error logging.  If not
	// supplied, sallust.Default() is used instead.
	Logger *zap.Logger `json:"-"`

	// Listener is the optional net.Listener to use.  If not supplied, the http.Server default
	// listener is used.
	Listener net.Listener `json:"-"`

	// DisableKeepAlives indicates whether the server should honor keep alives
	DisableKeepAlives bool `json:"disableKeepAlives,omitempty"`

	// CertificateFile is the HTTPS certificate file(s).  If both this field and KeyFile are set,
	// an HTTPS starter function is created.
	CertificateFile []string `json:"certificateFile,omitempty"`

	// KeyFile is the HTTPS key file(s).  If both this field and CertificateFile are set,
	// an HTTPS starter function is created.
	KeyFile []string `json:"keyFile,omitempty"`
}

// NewStarter returns a starter closure for the given HTTP server.  The start options are first
// applied to the server instance, and the server instance must not have already been started prior
// to invoking this method.
//
// The returned closure will invoke the correct method on the server to start it, e.g. Serve, ServeTLS, etc.
// The selection of which server method is based on the options.  For example, if CertificateFile and KeyFile
// are set, either of the xxxTLS methods will be invoked based on whether there is a Listener configured.
//
// Note: tlsConfig is expected to already be set
func NewStarter(o StartOptions, s httpServer) func() error {
	if o.Logger == nil {
		o.Logger = sallust.Default()
	}

	s.SetKeepAlivesEnabled(!o.DisableKeepAlives)

	var starter func() error

	if o.Listener != nil {
		starter = func() error {
			return s.Serve(o.Listener)
		}
	} else {
		starter = func() error {
			return s.ListenAndServe()
		}
	}

	return func() error {
		o.Logger.Info("starting server")
		err := starter()
		// nolint:errorlint
		if err == http.ErrServerClosed {
<<<<<<< HEAD
			// nolint:errorlint
			o.Logger.Log(level.Key(), level.InfoValue(), logging.MessageKey(), "server closed")
=======
			o.Logger.Error("server closed", zap.Error(http.ErrServerClosed))
>>>>>>> abf2caba
		} else {
			o.Logger.Error("server exited", zap.Error(err))
		}

		return err
	}
}

// httpServer exposes the set of methods expected of an http.Server by this package.
type httpServer interface {
	ListenAndServe() error
	ListenAndServeTLS(string, string) error

	Serve(net.Listener) error
	ServeTLS(net.Listener, string, string) error

	SetKeepAlivesEnabled(bool)
}

// ServerOptions describes the superset of options for both construction an http.Server and
// starting it.
type ServerOptions struct {
	// Logger is the go-kit Logger to use for server startup and error logging.  If not
	// supplied, sallust.Default() is used instead.
	Logger *zap.Logger `json:"-"`

	// Address is the bind address of the server.  If not supplied, defaults to the internal net/http default.
	Address string `json:"address,omitempty"`

	// ReadTimeout is the maximum duration for reading the entire request.  If not supplied, defaults to the
	// internal net/http default.
	ReadTimeout time.Duration `json:"readTimeout,omitempty"`

	// ReadHeaderTimeout is the amount of time allowed to read request headers.  If not supplied, defaults to
	// the internal net/http default.
	ReadHeaderTimeout time.Duration `json:"readHeaderTimeout,omitempty"`

	// WriteTimeout is the maximum duration before timing out writes of the response.  If not supplied, defaults
	// to the internal net/http default.
	WriteTimeout time.Duration `json:"writeTimeout,omitempty"`

	// IdleTimeout is the maximum amount of time to wait for the next request when keep-alives are enabled.
	// If not supplied, defaults to the internal net/http default.
	IdleTimeout time.Duration `json:"idleTimeout,omitempty"`

	// MaxHeaderBytes controls the maximum number of bytes the server will read parsing the request header's
	// keys and values.  If not supplied, defaults to the internal net/http default.
	MaxHeaderBytes int `json:"maxHeaderBytes,omitempty"`

	// Listener is the optional net.Listener to use.  If not supplied, the http.Server default
	// listener is used.
	Listener net.Listener `json:"-"`

	// DisableKeepAlives indicates whether the server should honor keep alives
	DisableKeepAlives bool `json:"disableKeepAlives,omitempty"`

	// CertificateFile is the HTTPS certificate file.  If both this field and KeyFile are set,
	// an HTTPS starter function is created.
	CertificateFile []string `json:"certificateFile,omitempty"`

	// KeyFile is the HTTPS key file.  If both this field and CertificateFile are set,
	// an HTTPS starter function is created.
	KeyFile []string `json:"keyFile,omitempty"`
}

// StartOptions produces a StartOptions with the corresponding values from this ServerOptions
func (so *ServerOptions) StartOptions() StartOptions {
	logger := so.Logger
	if logger == nil {
		logger = sallust.Default()
	}

	return StartOptions{
		Logger: logger.With(
			zap.String("address", so.Address),
		),
		Listener:          so.Listener,
		DisableKeepAlives: so.DisableKeepAlives,
		CertificateFile:   so.CertificateFile,
		KeyFile:           so.KeyFile,
	}
}

// NewServer creates a Server from a supplied set of options.
func NewServer(o ServerOptions) *http.Server {
	return &http.Server{
		Addr:              o.Address,
		ReadTimeout:       o.ReadTimeout,
		ReadHeaderTimeout: o.ReadHeaderTimeout,
		WriteTimeout:      o.WriteTimeout,
		IdleTimeout:       o.IdleTimeout,
		MaxHeaderBytes:    o.MaxHeaderBytes,
		ErrorLog:          sallust.NewServerLogger("xhttp.Server", o.Logger),
		ConnState:         sallusthttp.NewConnStateLogger(o.Logger, zap.DebugLevel),
	}
}<|MERGE_RESOLUTION|>--- conflicted
+++ resolved
@@ -5,17 +5,9 @@
 	"net/http"
 	"time"
 
-<<<<<<< HEAD
-	"github.com/go-kit/log"
-	"github.com/go-kit/log/level"
-
-	// nolint:staticcheck
-	"github.com/xmidt-org/webpa-common/v2/logging"
-=======
 	"github.com/xmidt-org/sallust"
 	"github.com/xmidt-org/sallust/sallusthttp"
 	"go.uber.org/zap"
->>>>>>> abf2caba
 )
 
 var (
@@ -81,14 +73,8 @@
 	return func() error {
 		o.Logger.Info("starting server")
 		err := starter()
-		// nolint:errorlint
 		if err == http.ErrServerClosed {
-<<<<<<< HEAD
-			// nolint:errorlint
-			o.Logger.Log(level.Key(), level.InfoValue(), logging.MessageKey(), "server closed")
-=======
 			o.Logger.Error("server closed", zap.Error(http.ErrServerClosed))
->>>>>>> abf2caba
 		} else {
 			o.Logger.Error("server exited", zap.Error(err))
 		}
